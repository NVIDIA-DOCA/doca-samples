# NVIDIA DOCA Samples
<<<<<<< HEAD

##  Prerequisites

The DOCA SDK references (samples and applications) require the use of [meson](https://mesonbuild.com/), with a minimal version requirement of 0.61.2. Since this version is usually more advanced than what is provided by the distribution provider, it is recommended to install meson directly through pip instead of through upstream packages:

    sudo pip3 install meson==0.61.2
=======
![DOCA software Stack](doca-software.jpg "DOCA Software Stack")

##  Purpose

The DOCA samples repository is an educational resource provided as a guide on how to program on the NVIDIA BlueField networking platform using DOCA API.

The repository consist of 2 parts:
* [Samples](https://github.com/NVIDIA-DOCA/doca-samples-demo/tree/main/samples):  simplistic code snippets that demonstrate the API usage 
* [Applications](https://github.com/NVIDIA-DOCA/doca-samples-demo/tree/main/applications): Advanced samples that implements a logic that might cross different SDK libs.


For instructions regarding the development environment and installation, refer to the [NVIDIA DOCA Developer Guide](https://docs.nvidia.com/doca/sdk/NVIDIA+DOCA+Developer+Guide) and the [NVIDIA DOCA Installation Guide for Linux](https://docs.nvidia.com/doca/sdk/NVIDIA+DOCA+Installation+Guide+for+Linux) respectively.

##  Prerequisites

Install DOCA Software Package:

A detailed step-by-step process for downloading and installing the required development software on both the host and BlueField can be found in the [NVIDIA DOCA Installation Guide for Linux](https://docs.nvidia.com/doca/sdk/NVIDIA+DOCA+Installation+Guide+for+Linux).

note: Use doca-all profile, This profile is the super-set of components, which also includes the content of doca-ofed and doca-networking.


##  Installation

clone the sample repository

    git clone https://github.com/NVIDIA-DOCA/doca-samples.git
>>>>>>> c08333fd

## Compilation

To compile all the reference applications:

Move to the applications directory:

    cd doca-samples/applications
    meson /tmp/build
    ninja -C /tmp/build

<<<<<<< HEAD
For more information, please refer to section "Meson Complains About Missing Dependencies" in the [NVIDIA DOCA Troubleshooting Guide](https://docs.nvidia.com/doca/sdk/NVIDIA+DOCA+Troubleshooting+Guide#src-2957507292_id-.NVIDIADOCATroubleshootingGuidev2.8.0-FailuretoSetHugePages).

## Reference Applications

Reference applications documentation can be found on the [DOCA SDK Applications Page](https://docs.nvidia.com/doca/sdk/index.html#applications)
=======
Info
    The generated applications are located under the /tmp/build/ directory, using the following path /tmp/build/<application_name>/doca_<application_name>.

Note
    Compilation against DOCA's SDK relies on environment variables which are automatically defined per user session upon login. For more information, please refer to section "Meson Complains About Missing Dependencies" in the [NVIDIA DOCA Troubleshooting Guide](https://docs.nvidia.com/doca/sdk/NVIDIA+DOCA+Troubleshooting+Guide#src-2957507292_id-.NVIDIADOCATroubleshootingGuidev2.8.0-FailuretoSetHugePages).


## Developer Configurations
When recompiling the reference applications, meson compiles them by default in "debug" mode. Therefore, the binaries would not be optimized for performance as they would include the debug symbol. For comparison, the programs binaries shipped as part of DOCA's installation are compiled in "release" mode. To compile the applications in something other than debug, please consult Meson's configuration guide.

The reference applications also offer developers the ability to use the DOCA log's TRACE level (DOCA_LOG_TRC) on top of the existing DOCA log levels. Enabling the TRACE log level during compilation activates various developer log messages left out of the release compilation. Activating the TRACE log level may be done through enable_trace_log in the meson_options.txt file, or directly from the command line:

[Meson configuration guide](https://mesonbuild.com/)

Prepare the compilation definitions to use the trace log level:

    meson /tmp/build -Denable_trace_log=true
>>>>>>> c08333fd
<|MERGE_RESOLUTION|>--- conflicted
+++ resolved
@@ -1,12 +1,4 @@
 # NVIDIA DOCA Samples
-<<<<<<< HEAD
-
-##  Prerequisites
-
-The DOCA SDK references (samples and applications) require the use of [meson](https://mesonbuild.com/), with a minimal version requirement of 0.61.2. Since this version is usually more advanced than what is provided by the distribution provider, it is recommended to install meson directly through pip instead of through upstream packages:
-
-    sudo pip3 install meson==0.61.2
-=======
 ![DOCA software Stack](doca-software.jpg "DOCA Software Stack")
 
 ##  Purpose
@@ -34,7 +26,6 @@
 clone the sample repository
 
     git clone https://github.com/NVIDIA-DOCA/doca-samples.git
->>>>>>> c08333fd
 
 ## Compilation
 
@@ -46,13 +37,6 @@
     meson /tmp/build
     ninja -C /tmp/build
 
-<<<<<<< HEAD
-For more information, please refer to section "Meson Complains About Missing Dependencies" in the [NVIDIA DOCA Troubleshooting Guide](https://docs.nvidia.com/doca/sdk/NVIDIA+DOCA+Troubleshooting+Guide#src-2957507292_id-.NVIDIADOCATroubleshootingGuidev2.8.0-FailuretoSetHugePages).
-
-## Reference Applications
-
-Reference applications documentation can be found on the [DOCA SDK Applications Page](https://docs.nvidia.com/doca/sdk/index.html#applications)
-=======
 Info
     The generated applications are located under the /tmp/build/ directory, using the following path /tmp/build/<application_name>/doca_<application_name>.
 
@@ -69,5 +53,4 @@
 
 Prepare the compilation definitions to use the trace log level:
 
-    meson /tmp/build -Denable_trace_log=true
->>>>>>> c08333fd
+    meson /tmp/build -Denable_trace_log=true